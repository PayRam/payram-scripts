--- conflicted
+++ resolved
@@ -621,11 +621,7 @@
 
 # Configuration defaults
 set_configuration_defaults() {
-<<<<<<< HEAD
-  DEFAULT_IMAGE_TAG="1.7.4"
-=======
   DEFAULT_IMAGE_TAG="1.6.9"
->>>>>>> 722ac69a
   NETWORK_TYPE="mainnet"
   SERVER="PRODUCTION"
   IMAGE_TAG=""
